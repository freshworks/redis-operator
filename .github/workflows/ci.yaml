name: CI

on:
<<<<<<< HEAD
    push:
        branches:
            - main
    pull_request:
=======
  push:
    branches:
      - master
  pull_request:
    types: [opened, synchronize, reopened, edited]
>>>>>>> 5584accf

    branches:
      - master
jobs:
    check:
        name: Golang Check
        runs-on: ubuntu-latest
        steps:
            - uses: actions/checkout@v4
            - uses: actions/setup-go@v5
              with:
                  go-version-file: go.mod
                  cache: false
            - name: golangci-lint
              uses: golangci/golangci-lint-action@v6
              with:
                  version: v1.60
                  args: --timeout=15m

    unit-test:
        name: Unit test
        runs-on: ubuntu-latest
        steps:
            - uses: actions/checkout@v4
            - uses: actions/setup-go@v5
              with:
                  go-version-file: go.mod
            - run: make ci-unit-test

    integration-test:
        name: Integration test
        runs-on: ubuntu-latest
        needs: [check, unit-test]
        strategy:
            matrix:
                kubernetes: [1.27.3, 1.28.13, 1.29.8, 1.30.4, 1.31.0]
        steps:
            - uses: actions/checkout@v4
            - uses: actions/setup-go@v5
              with:
                  go-version-file: go.mod
            - name: Install conntrack
              run: sudo apt-get install -y conntrack
            - uses: medyagh/setup-minikube@v0.0.18
              with:
                  kubernetes-version: ${{ matrix.kubernetes }}
                  minikube-version: 1.31.1
                  driver: none
            - name: Add redisfailover CRD
              run: kubectl create -f manifests/databases.spotahome.com_redisfailovers.yaml
            - run: make ci-integration-test

    chart-test:
        name: Chart testing
        runs-on: ubuntu-latest
        steps:
            - uses: actions/checkout@v3
              with:
                  fetch-depth: 0

            - name: Install Helm
              uses: azure/setup-helm@v3
              with:
                  version: v3.7.2

            - name: Helm test
              run: make helm-test<|MERGE_RESOLUTION|>--- conflicted
+++ resolved
@@ -1,19 +1,11 @@
 name: CI
 
 on:
-<<<<<<< HEAD
-    push:
-        branches:
-            - main
-    pull_request:
-=======
   push:
     branches:
       - master
   pull_request:
     types: [opened, synchronize, reopened, edited]
->>>>>>> 5584accf
-
     branches:
       - master
 jobs:
