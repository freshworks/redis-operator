--- conflicted
+++ resolved
@@ -6,10 +6,6 @@
       - master
   pull_request:
     types: [opened, synchronize, reopened, edited]
-<<<<<<< HEAD
-
-=======
->>>>>>> 012f8b63
     branches:
       - master
 jobs:
