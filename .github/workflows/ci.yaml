--- conflicted
+++ resolved
@@ -5,12 +5,7 @@
     branches:
       - master
   pull_request:
-<<<<<<< HEAD
     types: [opened, synchronize, reopened, edited, assigned]
-
-=======
-    types: [opened, synchronize, reopened, edited]
->>>>>>> 34ec9546
     branches:
       - master
 jobs:
